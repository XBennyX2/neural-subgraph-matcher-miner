--- conflicted
+++ resolved
@@ -71,11 +71,7 @@
               echo 'Starting decoder run...'
               python -m subgraph_mining.decoder \
                 --dataset=directed.pkl \
-<<<<<<< HEAD
-                --n_trials=50 \
-=======
                 --n_trials=200 \
->>>>>>> 7620bdc5
                 --node_anchored \
                 --out_path=/app/results/patterns.pkl \
                 --graph_type=directed
